"""
Z-Score Credit Assessment Application

Main Streamlit application for the PSB FinTech Cybersecurity Hackathon 2025.
Implements dynamic trust-based credit scoring with explainable AI and 
gamified financial literacy features.
"""

import streamlit as st
import pandas as pd
import plotly.express as px
import plotly.graph_objects as go
from plotly.subplots import make_subplots
import json
from datetime import datetime, timedelta
import time

# Local imports
from auth import AuthManager
from local_db import Database
from model_pipeline import CreditRiskModel, calculate_trust_score, TrustScoreCalculator

# Page configuration
st.set_page_config(
    page_title="Z-Score Credit Assessment",
    page_icon="📊",
    layout="wide",
    initial_sidebar_state="expanded"
)

# Custom CSS for minimalistic
st.markdown("""
<style>
    /* Hide Streamlit default elements */
    #MainMenu {visibility: hidden;}
    .stDeployButton {display:none;}
    footer {visibility: hidden;}
    #stDecoration {display:none;}
    
    /* Main app styling */
    .stApp {
        background: linear-gradient(135deg, #667eea 0%, #764ba2 100%);
        color: #2c3e50;
    }
    
    /* Content area */
    .main .block-container {
        padding-top: 2rem;
        padding-bottom: 2rem;
        background: rgba(255, 255, 255, 0.95);
        border-radius: 20px;
        box-shadow: 0 8px 32px rgba(0, 0, 0, 0.1);
        backdrop-filter: blur(10px);
        margin: 1rem;
    }
    
    /* Headers */
    .main-header {
        font-size: 2.2rem;
        font-weight: 300;
        color: #2c3e50;
        text-align: center;
        margin-bottom: 2rem;
        letter-spacing: -0.5px;
    }
    
    h1, h2, h3 {
        font-weight: 300;
        color: #2c3e50;
        letter-spacing: -0.3px;
    }
    
    /* Sidebar styling */
    .css-1d391kg {
        background: rgba(255, 255, 255, 0.9);
        backdrop-filter: blur(10px);
        border-radius: 0 20px 20px 0;
    }
    
    /* Buttons */
    .stButton > button {
        background: linear-gradient(135deg, #667eea 0%, #764ba2 100%);
        color: white;
        border: none;
        border-radius: 12px;
        padding: 0.6rem 1.2rem;
        font-weight: 400;
        font-size: 0.9rem;
        transition: all 0.3s ease;
        box-shadow: 0 4px 15px rgba(102, 126, 234, 0.3);
    }
    
    .stButton > button:hover {
        transform: translateY(-2px);
        box-shadow: 0 6px 20px rgba(102, 126, 234, 0.4);
    }
    
    /* Form inputs */
    .stTextInput > div > div > input,
    .stSelectbox > div > div > select,
    .stNumberInput > div > div > input {
        border: 1px solid #e1e8ed;
        border-radius: 12px;
        padding: 0.75rem;
        font-size: 0.9rem;
        transition: all 0.3s ease;
        background: rgba(255, 255, 255, 0.8);
    }
    
    .stTextInput > div > div > input:focus,
    .stSelectbox > div > div > select:focus,
    .stNumberInput > div > div > input:focus {
        border-color: #667eea;
        box-shadow: 0 0 0 3px rgba(102, 126, 234, 0.1);
    }
    
    /* Metrics */
    .metric-container {
        background: rgba(255, 255, 255, 0.8);
        padding: 1.5rem;
        border-radius: 16px;
        border: 1px solid rgba(230, 230, 230, 0.5);
        box-shadow: 0 4px 20px rgba(0, 0, 0, 0.05);
        text-align: center;
        transition: all 0.3s ease;
    }
    
    .metric-container:hover {
        transform: translateY(-3px);
        box-shadow: 0 8px 25px rgba(0, 0, 0, 0.1);
    }
    
    [data-testid="metric-container"] {
        background: rgba(255, 255, 255, 0.8);
        border: 1px solid rgba(230, 230, 230, 0.5);
        padding: 1rem;
        border-radius: 12px;
        box-shadow: 0 2px 10px rgba(0, 0, 0, 0.05);
    }
    
    /* Cards */
    .card {
        background: rgba(255, 255, 255, 0.9);
        padding: 1.5rem;
        border-radius: 16px;
        border: 1px solid rgba(230, 230, 230, 0.3);
        box-shadow: 0 4px 20px rgba(0, 0, 0, 0.05);
        margin: 1rem 0;
        transition: all 0.3s ease;
    }
    
    .card:hover {
        transform: translateY(-2px);
        box-shadow: 0 8px 25px rgba(0, 0, 0, 0.08);
    }
    
    /* Status indicators */
    .status-low {
        color: #27ae60;
        font-weight: 500;
        padding: 0.3rem 0.8rem;
        background: rgba(39, 174, 96, 0.1);
        border-radius: 20px;
        font-size: 0.85rem;
    }
    
    .status-medium {
        color: #f39c12;
        font-weight: 500;
        padding: 0.3rem 0.8rem;
        background: rgba(243, 156, 18, 0.1);
        border-radius: 20px;
        font-size: 0.85rem;
    }
    
    .status-high {
        color: #e74c3c;
        font-weight: 500;
        padding: 0.3rem 0.8rem;
        background: rgba(231, 76, 60, 0.1);
        border-radius: 20px;
        font-size: 0.85rem;
    }
    
    /* Progress bars */
    .stProgress > div > div > div > div {
        background: linear-gradient(90deg, #667eea 0%, #764ba2 100%);
        border-radius: 10px;
    }
    
    /* Tabs */
    .stTabs [data-baseweb="tab-list"] {
        gap: 8px;
        background: rgba(255, 255, 255, 0.5);
        border-radius: 12px;
        padding: 0.3rem;
    }
    
    .stTabs [data-baseweb="tab"] {
        border-radius: 8px;
        padding: 0.5rem 1rem;
        font-weight: 400;
    }
    
    .stTabs [aria-selected="true"] {
        background: linear-gradient(135deg, #667eea 0%, #764ba2 100%);
        color: white;
    }
    
    /* Success/Info/Warning messages */
    .stSuccess, .stInfo, .stWarning {
        border-radius: 12px;
        border: none;
        box-shadow: 0 4px 15px rgba(0, 0, 0, 0.1);
    }
    
    /* Expander */
    .streamlit-expanderHeader {
        border-radius: 12px;
        background: rgba(255, 255, 255, 0.8);
    }
    
    /* Remove excessive padding */
    .block-container {
        padding-top: 1rem;
        padding-bottom: 1rem;
    }
    
    /* Clean spacing */
    .element-container {
        margin-bottom: 0.8rem;
    }
    
    /* Typography improvements */
    .stMarkdown {
        font-family: 'Inter', -apple-system, BlinkMacSystemFont, sans-serif;
        line-height: 1.6;
    }
    
    div.stButton > button {
        text-align: left;
        justify-content: left;
    }
</style>
""", unsafe_allow_html=True)


class ZScoreApp:
    """Main application class"""
    
    def __init__(self):
        self.auth = AuthManager()
        self.db = Database()
        self.model = CreditRiskModel()
        
        # Initialize session state
        if 'current_applicant' not in st.session_state:
            st.session_state.current_applicant = None
        if 'demo_mode' not in st.session_state:
            st.session_state.demo_mode = False
    
    def get_user_applicant_profile(self, user_id: int):
        """Get applicant profile for a user"""
        applicants = self.db.get_all_applicants()
        for applicant in applicants:
            if applicant.get('user_id') == user_id:
                return applicant
        return None
    
    def show_profile_completion(self, applicant):
        """Show profile completion form for new applicants"""
        st.markdown('<h1 class="main-header">👋 Welcome to Z-Score!</h1>', unsafe_allow_html=True)
        st.markdown("### Complete your profile to start your credit journey")
        
        with st.form("profile_completion"):
            st.subheader("📋 Personal Information")
            
            col1, col2 = st.columns(2)
            
            with col1:
                phone = st.text_input("Phone Number*", placeholder="+91-XXXXXXXXXX")
                age = st.number_input("Age*", min_value=18, max_value=80, value=25)
                gender = st.selectbox("Gender*", ["Male", "Female", "Other"])
                location = st.text_input("Location*", placeholder="City, State")
            
            with col2:
                occupation = st.text_input("Occupation*", placeholder="Job title or business")
                monthly_income = st.number_input("Monthly Income (₹)*", min_value=0, value=15000)
                education = st.selectbox("Education Level", ["High School", "Graduate", "Post Graduate", "Professional"])
                marital_status = st.selectbox("Marital Status", ["Single", "Married", "Divorced", "Widowed"])
            
            st.subheader("🎯 Your Credit Goals")
            credit_purpose = st.multiselect(
                "What do you need credit for?",
                ["Business expansion", "Education", "Home improvement", "Medical expenses", 
                 "Vehicle purchase", "Working capital", "Emergency fund", "Other"]
            )
            
            credit_amount = st.selectbox(
                "Expected credit amount",
                ["< ₹50,000", "₹50,000 - ₹1,00,000", "₹1,00,000 - ₹5,00,000", 
                 "₹5,00,000 - ₹10,00,000", "> ₹10,00,000"]
            )
            
            submit_profile = st.form_submit_button("Complete Profile & Start Journey", use_container_width=True)
            
            if submit_profile:
                if phone and age and gender and location and occupation and monthly_income:
                    # Update applicant profile
                    conn = self.db.get_connection()
                    cursor = conn.cursor()
                    
                    cursor.execute("""
                        UPDATE applicants SET
                            phone = ?, age = ?, gender = ?, location = ?,
                            occupation = ?, monthly_income = ?, updated_at = CURRENT_TIMESTAMP
                        WHERE id = ?
                    """, (phone, age, gender, location, occupation, monthly_income, applicant['id']))
                    
                    conn.commit()
                    conn.close()
                    
                    # Log profile completion
                    self.db.log_consent(
                        applicant['id'],
                        'profile_completion',
                        'credit_assessment_preparation',
                        True,
                        {
                            'credit_purpose': credit_purpose,
                            'credit_amount': credit_amount,
                            'education': education,
                            'marital_status': marital_status
                        }
                    )
                    
                    st.success("🎉 Profile completed successfully!")
                    st.balloons()
                    time.sleep(2)
                    st.rerun()
                else:
                    st.error("Please fill in all required fields marked with *")
    
    def run(self):
        """Main application entry point"""
        # Show authentication check
        if not self.auth.require_auth():
            return
        
        # Show user info in sidebar
        self.auth.show_user_info()
        
        # Main navigation
        self.show_navigation()
        
        # Route to selected page
        page = st.session_state.get('selected_page', 'Dashboard')
        
        # Check if user is an applicant and needs to complete profile
        current_user = self.auth.get_current_user()
        if current_user and current_user['role'] == 'applicant':
            applicant = self.get_user_applicant_profile(current_user['id'])
            if applicant and not applicant.get('phone'):
                # Redirect to profile completion
                st.info("👋 Welcome! Please complete your profile to get started with your credit journey.")
                self.show_profile_completion(applicant)
                return
        
        self.route_to_page(page)
    
    def show_navigation(self):
        """Show main navigation menu"""
        with st.sidebar:
            # Clean header
            st.markdown("### Navigation")
            
            current_user = self.auth.get_current_user()
            is_admin = current_user and current_user['role'] == 'admin'
            is_applicant = current_user and current_user['role'] == 'applicant'
            
            # Simplified navigation
            if is_admin:
                nav_items = [
                    ("📊", "Dashboard", "Dashboard"),
                    ("👤", "New User", "New Applicant"),
                    ("🔍", "Assess Risk", "Risk Assessment"),
                    ("👥", "All Users", "All Applicants"),
                    ("⚙️", "Settings", "Admin Panel")
                ]
            elif is_applicant:
                nav_items = [
                    ("📊", "Dashboard", "Dashboard"),
                    ("👤", "My Profile", "My Profile"),
                    ("🎯", "My Journey", "My Journey"),
                    ("📈", "Trust Score", "Trust Score"),
                    ("💳", "Apply Credit", "Apply for Credit")
                ]
            else:
                nav_items = [("📊", "Dashboard", "Dashboard")]
            
            # Clean button layout
            for icon, label, page_key in nav_items:
                if st.button(f"{icon} {label}", use_container_width=True, key=f"nav_{page_key}"):
                    st.session_state.selected_page = page_key
                    st.rerun()
            
            st.markdown("---")
            
            # Minimal demo controls for admin
            if is_admin:
                st.markdown("### Quick Actions")
                
                col1, col2 = st.columns(2)
                with col1:
                    if st.button("📋", help="Load sample data", use_container_width=True):
                        self.db.add_sample_data()
                        st.success("✓")
                        time.sleep(0.5)
                        st.rerun()
                
                with col2:
                    if st.button("🗑️", help="Reset database", use_container_width=True):
                        if st.session_state.get('confirm_reset'):
                            from local_db import reset_database
                            reset_database()
                            st.success("✓")
                            st.session_state.confirm_reset = False
                            time.sleep(0.5)
                            st.rerun()
                        else:
                            st.session_state.confirm_reset = True
                            st.warning("Click again to confirm")
            
            elif is_applicant:
                # Clean tips for applicants
                st.markdown("### Tips")
                st.info("💡 Complete missions to reach 70% trust score for credit eligibility.")
            
            # Version info at bottom
            st.markdown("---")
<<<<<<< HEAD
            st.caption("Z-Score v1.0 • PSB Hackathon 2025")
            
            current_user = self.auth.get_current_user()
            is_admin = current_user and current_user['role'] == 'admin'
            is_applicant = current_user and current_user['role'] == 'applicant'
            
            # Common pages
            pages = [("📊 Dashboard", "Dashboard")]
            
            if is_admin:
                # Admin-specific pages
                pages.extend([
                    ("👤 New Applicant", "New Applicant"),
                    ("🔍 Risk Assessment", "Risk Assessment"),
                    ("👥 All Applicants", "All Applicants"),
                    ("⚙️ Admin Panel", "Admin Panel")
                ])
            elif is_applicant:
                # Applicant-specific pages
                pages.extend([
                    ("👤 My Profile", "My Profile"),
                    ("🎮 My Journey", "My Journey"),
                    ("� Trust Score", "Trust Score"),
                    ("💳 Apply for Credit", "Apply for Credit")
                ])
            
            # Common pages for all authenticated users
            pages.extend([
                ("🎮 Gamification", "Gamification"),
                ("📋 Compliance", "Compliance")
            ])
=======
            st.subheader("Navigation")
            
            pages = [
                ("Dashboard", "Dashboard"),
                ("New Applicant", "New Applicant"),
                ("Risk Assessment", "Risk Assessment"),
                ("Gamification", "Gamification"),
                ("Compliance", "Compliance"),
                ("Admin Panel", "Admin Panel")
            ]
>>>>>>> fe76cab1
            
            for page_label, page_key in pages:
                if st.button(page_label, use_container_width=True):
                    st.session_state.selected_page = page_key
                    st.rerun()
            
            st.markdown("---")
            
<<<<<<< HEAD
            # Demo controls (admin only)
            if is_admin:
                st.subheader("🚀 Demo Controls")
                if st.button("Load Sample Data", use_container_width=True):
                    self.db.add_sample_data()
                    st.success("Sample data loaded!")
=======
            # Demo controls
            st.subheader("Demo Controls")
            if st.button("Load Sample Data", use_container_width=True):
                self.db.add_sample_data()
                st.success("Sample data loaded!")
                time.sleep(1)
                st.rerun()
            
            if st.button("Reset Database", use_container_width=True):
                if st.session_state.get('confirm_reset'):
                    from local_db import reset_database
                    reset_database()
                    st.success("Database reset!")
                    st.session_state.confirm_reset = False
>>>>>>> fe76cab1
                    time.sleep(1)
                    st.rerun()
                
                if st.button("Reset Database", use_container_width=True):
                    if st.session_state.get('confirm_reset'):
                        from local_db import reset_database
                        reset_database()
                        st.success("Database reset!")
                        st.session_state.confirm_reset = False
                        time.sleep(1)
                        st.rerun()
                    else:
                        st.session_state.confirm_reset = True
                        st.warning("Click again to confirm reset")
            elif is_applicant:
                # Applicant help section
                st.subheader("💡 Quick Tips")
                st.info("""
                **Build Your Trust Score:**
                - Complete missions in 'My Journey'
                - Provide accurate information
                - Engage with financial literacy content
                
                **Get Credit Ready:**
                - Reach 70% trust score
                - Complete all profile sections
                - Build alternative data history
                """)
    
    def route_to_page(self, page: str):
        """Route to selected page"""
        if page == "Dashboard":
            self.show_dashboard()
        elif page == "New Applicant":
            self.show_new_applicant()
        elif page == "Risk Assessment":
            self.show_risk_assessment()
        elif page == "Gamification":
            self.show_gamification()
        elif page == "Compliance":
            self.show_compliance()
        elif page == "Admin Panel":
            self.show_admin_panel()
        elif page == "My Profile":
            self.show_my_profile()
        elif page == "My Journey":
            self.show_my_journey()
        elif page == "Trust Score":
            self.show_trust_score()
        elif page == "Apply for Credit":
            self.show_apply_credit()
        elif page == "All Applicants":
            self.show_all_applicants()
    
    def show_dashboard(self):
        """Main dashboard page - minimalistic design"""
        st.markdown('<h1 class="main-header">Z-Score Dashboard</h1>', unsafe_allow_html=True)
        
        # Clean metrics row
        applicants = self.db.get_all_applicants()
        
        if applicants:
<<<<<<< HEAD
            col1, col2, col3, col4 = st.columns(4, gap="medium")
            
            with col1:
                st.metric("👥 Total Users", len(applicants))
            
            with col2:
                scored_applicants = [a for a in applicants if a.get('overall_trust_score', 0) > 0]
                st.metric("📊 Scored", len(scored_applicants))
=======
            st.subheader("Recent Applications")
            
            df = pd.DataFrame(applicants)
            df['trust_percentage'] = (df['overall_trust_score'] * 100).round(1)
            df['created_at'] = pd.to_datetime(df['created_at'])
            
            # Display table
            display_cols = ['name', 'phone', 'location', 'trust_percentage', 'credit_application_status']
            if all(col in df.columns for col in display_cols):
                st.dataframe(
                    df[display_cols].head(10),
                    column_config={
                        'trust_percentage': st.column_config.ProgressColumn(
                            'Trust Score %',
                            min_value=0,
                            max_value=100
                        )
                    }
                )
        
        # Trust score distribution
        if scored_applicants:
            st.subheader("Trust Score Distribution")
>>>>>>> fe76cab1
            
            with col3:
                high_trust = [a for a in applicants if a.get('overall_trust_score', 0) > 0.7]
                st.metric("✅ Eligible", len(high_trust))
            
            with col4:
                applications = [a for a in applicants if a.get('credit_application_status') != 'not_applied']
                st.metric("💳 Applications", len(applications))
            
            st.markdown("---")
            
            # Simplified recent activity
            st.subheader("📈 Quick Overview")
            
            # Clean chart
            df = pd.DataFrame(applicants)
            if not df.empty:
                # Trust score distribution
                col1, col2 = st.columns(2)
                
                with col1:
                    st.markdown("**Trust Score Distribution**")
                    trust_scores = df['overall_trust_score'].dropna()
                    if not trust_scores.empty:
                        fig = px.histogram(
                            x=trust_scores * 100,
                            nbins=10,
                            title="",
                            color_discrete_sequence=['#667eea']
                        )
                        fig.update_layout(
                            height=300,
                            showlegend=False,
                            paper_bgcolor='rgba(0,0,0,0)',
                            plot_bgcolor='rgba(0,0,0,0)',
                            margin=dict(l=0, r=0, t=0, b=0),
                            xaxis_title="Trust Score (%)",
                            yaxis_title="Count"
                        )
                        st.plotly_chart(fig, use_container_width=True)
                
                with col2:
                    st.markdown("**Recent Applications**")
                    recent = df.head(5)[['name', 'location', 'overall_trust_score']]
                    for _, row in recent.iterrows():
                        score = int(row['overall_trust_score'] * 100) if pd.notna(row['overall_trust_score']) else 0
                        status_class = "status-high" if score >= 70 else "status-medium" if score >= 50 else "status-low"
                        
                        st.markdown(f"""
                        <div class="card" style="margin: 0.5rem 0; padding: 0.8rem;">
                            <strong>{row['name']}</strong><br>
                            <small>📍 {row['location']}</small>
                            <span class="{status_class}" style="float: right;">{score}%</span>
                        </div>
                        """, unsafe_allow_html=True)
        else:
            # Clean empty state
            st.markdown("""
            <div style="text-align: center; padding: 3rem; color: #7f8c8d;">
                <h3>Welcome to Z-Score</h3>
                <p>No applicants yet. Start by creating an account or loading sample data.</p>
            </div>
            """, unsafe_allow_html=True)
    
    def show_new_applicant(self):
        """New applicant registration page"""
        st.markdown('<h1 class="main-header">New Applicant Registration</h1>', unsafe_allow_html=True)
        
        with st.form("new_applicant_form"):
            st.subheader("Basic Information")
            
            col1, col2 = st.columns(2)
            
            with col1:
                name = st.text_input("Full Name*", placeholder="Enter full name")
                phone = st.text_input("Phone Number*", placeholder="+91-XXXXXXXXXX")
                email = st.text_input("Email", placeholder="email@example.com")
                age = st.number_input("Age", min_value=18, max_value=80, value=25)
            
            with col2:
                gender = st.selectbox("Gender", ["Male", "Female", "Other"])
                location = st.text_input("Location", placeholder="City, State")
                occupation = st.text_input("Occupation", placeholder="Job title or business")
                monthly_income = st.number_input("Monthly Income (₹)", min_value=0, value=15000)
            
            # Alternative data section
            st.subheader("Alternative Data (Optional)")
            
            with st.expander("Payment History"):
                col1, col2 = st.columns(2)
                with col1:
                    total_payments = st.number_input("Total Utility Payments", min_value=0, value=12)
                    on_time_payments = st.number_input("On-time Payments", min_value=0, value=10)
                with col2:
                    avg_payment_amount = st.number_input("Average Payment Amount (₹)", min_value=0, value=1500)
                    payment_consistency = st.slider("Payment Consistency", 0.0, 1.0, 0.8)
            
            with st.expander("Social Proof"):
                col1, col2 = st.columns(2)
                with col1:
                    community_rating = st.slider("Community Rating", 1.0, 5.0, 3.5)
                    endorsements = st.number_input("Community Endorsements", min_value=0, value=3)
                with col2:
                    group_participation = st.slider("Group Participation Score", 0.0, 1.0, 0.6)
                    social_references = st.number_input("Social References", min_value=0, value=2)
            
            with st.expander("Digital Footprint"):
                col1, col2 = st.columns(2)
                with col1:
                    transaction_regularity = st.slider("Digital Transaction Regularity", 0.0, 1.0, 0.7)
                    device_stability = st.slider("Device Stability", 0.0, 1.0, 0.8)
                with col2:
                    digital_literacy = st.slider("Digital Literacy Score", 0.0, 1.0, 0.6)
                    online_presence = st.slider("Online Presence Score", 0.0, 1.0, 0.5)
            
            submitted = st.form_submit_button("Register Applicant", use_container_width=True)
            
            if submitted:
                if name and phone:
                    try:
                        # Create applicant data
                        current_user = self.auth.get_current_user()
                        if current_user:
                            applicant_data = {
                                'user_id': current_user['id'],
                                'name': name,
                                'phone': phone,
                                'email': email,
                                'age': age,
                                'gender': gender,
                                'location': location,
                                'occupation': occupation,
                                'monthly_income': monthly_income
                            }
                            
                            # Create applicant record
                            applicant_id = self.db.create_applicant(applicant_data)
                        
                        if applicant_id:
                            # Prepare alternative data
                            payment_history = {
                                'total_payments': total_payments,
                                'on_time_payments': on_time_payments,
                                'average_amount': avg_payment_amount,
                                'on_time_ratio': on_time_payments / max(total_payments, 1)
                            }
                            
                            social_proof = {
                                'community_rating': community_rating,
                                'endorsements': endorsements,
                                'group_participation_score': group_participation,
                                'social_references': social_references
                            }
                            
                            digital_data = {
                                'transaction_regularity': transaction_regularity,
                                'device_stability': device_stability,
                                'digital_literacy_score': digital_literacy,
                                'online_presence_score': online_presence
                            }
                            
                            # Calculate trust scores
                            calculator = TrustScoreCalculator()
                            behavioral_score = calculator.calculate_behavioral_score(
                                payment_history, payment_consistency
                            )
                            social_score = calculator.calculate_social_score(
                                social_proof, community_rating
                            )
                            digital_score = calculator.calculate_digital_score(
                                digital_data, device_stability
                            )
                            
                            # Update trust scores
                            self.db.update_trust_score(applicant_id, behavioral_score, social_score, digital_score)
                            
                            # Log consent
                            self.db.log_consent(
                                applicant_id,
                                'data_collection',
                                'credit_assessment',
                                True,
                                {'timestamp': datetime.now().isoformat()}
                            )
                            
                            st.success(f"Applicant {name} registered successfully!")
                            st.success(f"Trust Score: {((behavioral_score + social_score + digital_score) / 3 * 100):.1f}%")
                            
                            # Store in session for navigation
                            st.session_state.current_applicant = applicant_id
                            
                        else:
                            st.error("Failed to create applicant record")
                    
                    except Exception as e:
                        st.error(f"Error creating applicant: {str(e)}")
                else:
                    st.error("Please fill in required fields (Name and Phone)")
    
    def show_risk_assessment(self):
        """Risk assessment and ML prediction page"""
        st.markdown('<h1 class="main-header">Credit Risk Assessment</h1>', unsafe_allow_html=True)
        
        # Select applicant
        applicants = self.db.get_all_applicants()
        if not applicants:
            st.warning("No applicants found. Please register an applicant first.")
            return
        
        # Applicant selection
        applicant_options = {f"{a['name']} ({a['phone']})": a['id'] for a in applicants}
        selected_applicant_key = st.selectbox("Select Applicant", list(applicant_options.keys()))
        applicant_id = applicant_options[selected_applicant_key]
        
        applicant = self.db.get_applicant(applicant_id)
        if not applicant:
            st.error("Applicant not found")
            return
        
        # Display applicant info
        col1, col2 = st.columns([2, 1])
        
        with col1:
            st.subheader(f"Assessment for {applicant['name']}")
            
            # Current trust score
            trust_percentage = (applicant.get('overall_trust_score', 0) * 100)
            st.metric("Current Trust Score", f"{trust_percentage:.1f}%")
            
            # Trust score breakdown
            behavioral = applicant.get('behavioral_score', 0) * 100
            social = applicant.get('social_score', 0) * 100
            digital = applicant.get('digital_score', 0) * 100
            
            # Trust bar visualization
            fig = go.Figure(data=[
                go.Bar(name='Behavioral', x=['Trust Components'], y=[behavioral], marker_color='#1f77b4'),
                go.Bar(name='Social', x=['Trust Components'], y=[social], marker_color='#ff7f0e'),
                go.Bar(name='Digital', x=['Trust Components'], y=[digital], marker_color='#2ca02c')
            ])
            
            fig.update_layout(
                title='Trust Score Breakdown',
                barmode='group',
                yaxis_title='Score (%)',
                showlegend=True,
                height=400
            )
            
            st.plotly_chart(fig, use_container_width=True)
        
        with col2:
<<<<<<< HEAD
            st.subheader("📋 Applicant Details")
            st.write(f"**Phone:** {applicant.get('phone', 'Not provided')}")
            st.write(f"**Age:** {applicant.get('age', 'Not provided')}")
            st.write(f"**Location:** {applicant.get('location', 'Not provided')}")
            st.write(f"**Occupation:** {applicant.get('occupation', 'Not provided')}")
            
            # Safe formatting for monthly income
            monthly_income = applicant.get('monthly_income')
            if monthly_income is not None and monthly_income > 0:
                st.write(f"**Monthly Income:** ₹{monthly_income:,.0f}")
            else:
                st.write("**Monthly Income:** Not provided")
=======
            st.subheader("Applicant Details")
            st.write(f"**Phone:** {applicant['phone']}")
            st.write(f"**Age:** {applicant['age']}")
            st.write(f"**Location:** {applicant['location']}")
            st.write(f"**Occupation:** {applicant['occupation']}")
            st.write(f"**Monthly Income:** ₹{applicant['monthly_income']:,.0f}")
>>>>>>> fe76cab1
        
        # ML Prediction
        st.subheader("AI Risk Assessment")
        
        if st.button("Run Credit Risk Assessment", use_container_width=True):
            with st.spinner("Running AI models..."):
                try:
                    # Make prediction
                    prediction_result = self.model.predict(applicant)
                    
                    # Display results
                    col1, col2, col3 = st.columns(3)
                    
                    with col1:
                        risk_category = prediction_result['risk_category']
                        if risk_category == "Low Risk":
                            st.markdown(f'<div class="risk-low">🟢 {risk_category}</div>', unsafe_allow_html=True)
                        elif risk_category == "Medium Risk":
                            st.markdown(f'<div class="risk-medium">🟡 {risk_category}</div>', unsafe_allow_html=True)
                        else:
                            st.markdown(f'<div class="risk-high">🔴 {risk_category}</div>', unsafe_allow_html=True)
                    
                    with col2:
                        st.metric("Default Probability", f"{prediction_result['risk_probability']:.1%}")
                    
                    with col3:
                        st.metric("Confidence Score", f"{prediction_result['confidence_score']:.1%}")
                    
                    # SHAP Explanation
                    st.subheader("AI Decision Explanation")
                    explanation = self.model.explain_prediction(applicant)
                    
                    if 'error' not in explanation:
                        # Feature importance chart
                        feature_contrib = explanation['feature_contributions']
                        
                        features = list(feature_contrib.keys())
                        shap_values = [feature_contrib[f]['shap_value'] for f in features]
                        
                        # Create SHAP-style plot
                        colors = ['red' if v < 0 else 'blue' for v in shap_values]
                        
                        fig = go.Figure(data=[
                            go.Bar(
                                x=shap_values,
                                y=features,
                                orientation='h',
                                marker_color=colors,
                                text=[f"{v:.3f}" for v in shap_values],
                                textposition='auto'
                            )
                        ])
                        
                        fig.update_layout(
                            title='Feature Impact on Credit Decision',
                            xaxis_title='SHAP Value (Impact on Decision)',
                            yaxis_title='Features',
                            height=600
                        )
                        
                        st.plotly_chart(fig, use_container_width=True)
                        
                        # Recommendations
                        st.subheader("💡 Improvement Recommendations")
                        
                        negative_features = [f for f, data in feature_contrib.items() 
                                           if data['shap_value'] < 0]
                        
                        if negative_features:
                            for feature in negative_features[:3]:  # Top 3 negative features
                                if 'payment' in feature.lower():
                                    st.info("**Improve Payment History**: Make more on-time utility payments")
                                elif 'social' in feature.lower():
                                    st.info("**Build Social Proof**: Get community endorsements and references")
                                elif 'digital' in feature.lower():
                                    st.info("**Enhance Digital Presence**: Increase digital transaction regularity")
                                elif 'income' in feature.lower():
                                    st.info("**Increase Income Stability**: Work on stable income sources")
                        else:
                            st.success("**Excellent Profile!** All major factors are positive.")
                    
                    else:
                        st.error(f"Explanation Error: {explanation['error']}")
                
                except Exception as e:
                    st.error(f"Prediction Error: {str(e)}")
    
    def show_gamification(self):
        """Gamification and financial literacy page"""
        st.markdown('<h1 class="main-header">Financial Literacy & Gamification</h1>', unsafe_allow_html=True)
        
        # Select applicant
        applicants = self.db.get_all_applicants()
        if not applicants:
            st.warning("No applicants found. Please register an applicant first.")
            return
        
        applicant_options = {f"{a['name']} ({a['phone']})": a['id'] for a in applicants}
        selected_applicant_key = st.selectbox("Select Applicant", list(applicant_options.keys()))
        applicant_id = applicant_options[selected_applicant_key]
        
        applicant = self.db.get_applicant(applicant_id)
        if not applicant:
            st.error("Applicant not found")
            return
        
        # Current status
        col1, col2, col3 = st.columns(3)
        
        with col1:
            trust_percentage = (applicant.get('overall_trust_score', 0) * 100)
            st.metric("Trust Score", f"{trust_percentage:.1f}%")
        
        with col2:
            z_credits = applicant.get('z_credits', 0)
            st.metric("Z-Credits", z_credits)
        
        with col3:
            eligibility = "Eligible" if trust_percentage >= 70 else "Not Eligible"
            st.metric("Credit Eligibility", eligibility)
        
        # Trust progression bar
        st.subheader("Trust Progression")
        
        progress_val = trust_percentage / 100
        st.progress(progress_val, text=f"Trust Score: {trust_percentage:.1f}% (Threshold: 70%)")
        
        if trust_percentage < 70:
            remaining = 70 - trust_percentage
            st.info(f"📈 You need {remaining:.1f}% more to become credit eligible!")
        else:
            st.success("Congratulations! You are eligible for credit assessment!")
        
        # Available missions
        st.subheader("Available Missions")
        
        missions = [
            {
                'title': 'Financial Literacy Quiz',
                'description': 'Complete basic financial literacy assessment',
                'reward': '+15% Trust Score, 50 Z-Credits',
                'type': 'quiz'
            },
            {
                'title': 'Pay Utility Bill On Time',
                'description': 'Submit proof of on-time utility payment',
                'reward': '+20% Trust Score, 75 Z-Credits',
                'type': 'payment'
            },
            {
                'title': 'Get Community Endorsement',
                'description': 'Obtain endorsement from community leader',
                'reward': '+25% Trust Score, 100 Z-Credits',
                'type': 'social'
            },
            {
                'title': 'Connect Bank Account',
                'description': 'Provide consent for bank transaction history',
                'reward': '+30% Trust Score, 150 Z-Credits',
                'type': 'data'
            }
        ]
        
        for i, mission in enumerate(missions):
            with st.expander(f"Mission {i+1}: {mission['title']}"):
                st.write(mission['description'])
                st.success(f"**Reward:** {mission['reward']}")
                
                if st.button(f"Complete Mission {i+1}", key=f"mission_{i}"):
                    # Simulate mission completion
                    with st.spinner("Processing mission..."):
                        time.sleep(2)
                    
                    # Update trust score and credits
                    current_trust = applicant.get('overall_trust_score', 0)
                    if mission['type'] == 'quiz':
                        new_trust = min(current_trust + 0.15, 1.0)
                        credits_earned = 50
                    elif mission['type'] == 'payment':
                        new_trust = min(current_trust + 0.20, 1.0)
                        credits_earned = 75
                    elif mission['type'] == 'social':
                        new_trust = min(current_trust + 0.25, 1.0)
                        credits_earned = 100
                    else:  # data
                        new_trust = min(current_trust + 0.30, 1.0)
                        credits_earned = 150
                    
                    # Update database (simplified for demo)
                    behavioral = applicant.get('behavioral_score', 0) + 0.1
                    social = applicant.get('social_score', 0) + 0.1
                    digital = applicant.get('digital_score', 0) + 0.1
                    
                    self.db.update_trust_score(applicant_id, behavioral, social, digital)
                    
                    st.success(f"🎉 Mission completed! +{credits_earned} Z-Credits earned!")
                    st.balloons()
                    time.sleep(2)
                    st.rerun()
        
        # Achievement showcase
        st.subheader("🏆 Achievements")
        
        achievements = []
        if trust_percentage >= 30:
            achievements.append("🌱 First Steps - Reached 30% Trust")
        if trust_percentage >= 50:
            achievements.append("Growing Trust - Reached 50% Trust")
        if trust_percentage >= 70:
            achievements.append("Credit Ready - Reached 70% Trust")
        if z_credits >= 100:
            achievements.append("Credit Collector - Earned 100+ Z-Credits")
        
        if achievements:
            for achievement in achievements:
                st.success(achievement)
        else:
            st.info("Complete missions to unlock achievements!")
    
    def show_compliance(self):
        """DPDPA compliance and consent management"""
        st.markdown('<h1 class="main-header">Compliance & Data Privacy</h1>', unsafe_allow_html=True)
        
        st.subheader("🔒 DPDPA 2023 Compliance Framework")
        
        compliance_items = [
            ("✅ Valid Consent", "Free, specific, informed, and unambiguous consent collection"),
            ("✅ Purpose Limitation", "Data used only for stated credit assessment purposes"),
            ("✅ Data Minimization", "Collection limited to necessary data only"),
            ("✅ Data Localization", "All data stored within India boundaries"),
            ("✅ Consent Withdrawal", "Easy mechanism for users to withdraw consent"),
            ("✅ Data Security", "Encryption and secure storage protocols"),
            ("✅ Audit Trail", "Complete logging of all data processing activities"),
            ("✅ Transparency", "Clear explanation of data usage and decisions")
        ]
        
        for status, description in compliance_items:
            st.success(f"{status}: {description}")
        
        # RBI Guidelines compliance
        st.subheader("RBI Digital Lending Guidelines 2025")
        
        rbi_items = [
            ("✅ LSP Partnership Model", "Working with regulated lending entities"),
            ("✅ Direct Fund Flow", "No intermediary handling of borrower funds"),
            ("✅ Key Fact Statement", "Clear disclosure of terms and conditions"),
            ("✅ Cooling-off Period", "Mandatory waiting period before loan disbursement"),
            ("✅ Grievance Redressal", "Established complaint resolution mechanism")
        ]
        
        for status, description in rbi_items:
            st.success(f"{status}: {description}")
        
        # Consent management demo
        st.subheader("Consent Management System")
        
        if st.button("Demonstrate Consent Collection"):
            st.info("""
            **Sample Consent Flow:**
            
            1. **Data Collection Consent**
               - Purpose: Credit risk assessment
               - Data Types: Basic profile, payment history, social proof
               - Retention: 7 years as per RBI guidelines
               - Sharing: Only with partner lending institutions
            
            2. **Processing Consent**
               - ML model analysis for risk scoring
               - Alternative data evaluation
               - Credit recommendation generation
            
            3. **Sharing Consent**
               - Results shared with authorized lenders only
               - Applicant has right to know data recipients
               - Consent required for each new use case
            """)
            
            if st.button("✅ Grant Consent"):
                st.success("Consent granted and logged with timestamp!")
                st.info("You can withdraw this consent at any time.")
        
        # Privacy controls
        st.subheader("Privacy Controls")
        
        col1, col2 = st.columns(2)
        
        with col1:
            st.button("Download My Data", use_container_width=True)
            st.button("Update Preferences", use_container_width=True)
        
        with col2:
            st.button("Withdraw Consent", use_container_width=True)
            st.button("Delete My Account", use_container_width=True)
    
    def show_admin_panel(self):
        """Admin panel for system management"""
        if not self.auth.has_role('admin'):
            st.error("Access denied. Admin role required.")
            return
        
        st.markdown('<h1 class="main-header">Admin Panel</h1>', unsafe_allow_html=True)
        
        # System statistics
        st.subheader("System Statistics")
        
        applicants = self.db.get_all_applicants()
        
        col1, col2, col3, col4 = st.columns(4)
        
        with col1:
            st.metric("Total Users", len(applicants))
        
        with col2:
            high_trust = len([a for a in applicants if a.get('overall_trust_score', 0) > 0.7])
            st.metric("High Trust Users", high_trust)
        
        with col3:
            avg_trust = sum([a.get('overall_trust_score', 0) for a in applicants]) / len(applicants) if applicants else 0
            st.metric("Average Trust Score", f"{avg_trust:.2%}")
        
        with col4:
            recent_apps = len([a for a in applicants if a.get('created_at', '') > (datetime.now() - timedelta(days=7)).isoformat()])
            st.metric("New This Week", recent_apps)
        
        # Database management
        st.subheader("Database Management")
        
        col1, col2, col3 = st.columns(3)
        
        with col1:
            if st.button("Add Sample Data", use_container_width=True):
                self.db.add_sample_data()
                st.success("Sample data added!")
        
        with col2:
            if st.button("Export Data", use_container_width=True):
                # Create export functionality
                df = pd.DataFrame(applicants)
                csv = df.to_csv(index=False)
                st.download_button(
                    label="Download CSV",
                    data=csv,
                    file_name=f"zscore_export_{datetime.now().strftime('%Y%m%d')}.csv",
                    mime="text/csv"
                )
        
        with col3:
            if st.button("Reset Database", use_container_width=True):
                if st.session_state.get('admin_confirm_reset'):
                    from local_db import reset_database
                    reset_database()
                    st.success("Database reset successfully!")
                    st.session_state.admin_confirm_reset = False
                else:
                    st.session_state.admin_confirm_reset = True
                    st.warning("⚠️ Click again to confirm database reset")
        
        # Model management
        st.subheader("Model Management")
        
        if st.button("Retrain Models", use_container_width=True):
            with st.spinner("Retraining ML models..."):
                self.model.train()
                st.success("Models retrained successfully!")
        
        # All applicants table
        if applicants:
            st.subheader("All Applicants")
            
            df = pd.DataFrame(applicants)
            df['trust_percentage'] = (df['overall_trust_score'] * 100).round(1)
            
            st.dataframe(
                df[['name', 'phone', 'location', 'occupation', 'monthly_income', 
                   'trust_percentage', 'z_credits', 'created_at']],
                use_container_width=True
            )
    
    def show_my_profile(self):
        """Show applicant's own profile page"""
        st.markdown('<h1 class="main-header">👤 My Profile</h1>', unsafe_allow_html=True)
        
        current_user = self.auth.get_current_user()
        if not current_user:
            st.error("Please login to view your profile")
            return
        
        applicant = self.get_user_applicant_profile(current_user['id'])
        if not applicant:
            st.warning("Applicant profile not found. Please contact support.")
            return
        
        # Profile overview
        col1, col2 = st.columns([2, 1])
        
        with col1:
            st.subheader(f"Welcome, {applicant['name']}! 👋")
            
            # Profile completeness
            required_fields = ['phone', 'age', 'gender', 'location', 'occupation', 'monthly_income']
            completed_fields = sum(1 for field in required_fields if applicant.get(field))
            completeness = (completed_fields / len(required_fields)) * 100
            
            st.metric("Profile Completeness", f"{completeness:.0f}%")
            st.progress(completeness / 100)
            
            if completeness < 100:
                st.warning(f"Complete {len(required_fields) - completed_fields} more fields to improve your trust score!")
        
        with col2:
            trust_percentage = (applicant.get('overall_trust_score', 0) * 100)
            st.metric("Trust Score", f"{trust_percentage:.1f}%")
            z_credits = applicant.get('z_credits', 0)
            st.metric("Z-Credits", z_credits)
        
        # Profile details
        st.subheader("📋 Profile Information")
        
        with st.form("update_profile"):
            col1, col2 = st.columns(2)
            
            with col1:
                phone = st.text_input("Phone", value=applicant.get('phone', ''))
                age = st.number_input("Age", value=applicant.get('age', 25), min_value=18, max_value=80)
                gender = st.selectbox("Gender", ["Male", "Female", "Other"], 
                                    index=["Male", "Female", "Other"].index(applicant.get('gender', 'Male')))
                location = st.text_input("Location", value=applicant.get('location', ''))
            
            with col2:
                occupation = st.text_input("Occupation", value=applicant.get('occupation', ''))
                monthly_income = st.number_input("Monthly Income (₹)", value=applicant.get('monthly_income', 15000), min_value=0)
                email = st.text_input("Email", value=applicant.get('email', ''))
            
            if st.form_submit_button("Update Profile", use_container_width=True):
                # Update profile
                conn = self.db.get_connection()
                cursor = conn.cursor()
                
                cursor.execute("""
                    UPDATE applicants SET
                        phone = ?, age = ?, gender = ?, location = ?,
                        occupation = ?, monthly_income = ?, email = ?,
                        updated_at = CURRENT_TIMESTAMP
                    WHERE id = ?
                """, (phone, age, gender, location, occupation, monthly_income, email, applicant['id']))
                
                conn.commit()
                conn.close()
                
                st.success("Profile updated successfully!")
                time.sleep(1)
                st.rerun()
    
    def show_my_journey(self):
        """Show applicant's financial literacy journey"""
        st.markdown('<h1 class="main-header">🎮 My Financial Journey</h1>', unsafe_allow_html=True)
        
        current_user = self.auth.get_current_user()
        if not current_user:
            st.error("Please login to access your journey")
            return
            
        applicant = self.get_user_applicant_profile(current_user['id'])
        
        if not applicant:
            st.error("Profile not found")
            return
        
        # Current progress
        trust_percentage = (applicant.get('overall_trust_score', 0) * 100)
        st.subheader("📈 Your Progress")
        
        col1, col2, col3 = st.columns(3)
        with col1:
            st.metric("Trust Score", f"{trust_percentage:.1f}%")
        with col2:
            st.metric("Z-Credits", applicant.get('z_credits', 0))
        with col3:
            eligibility = "✅ Eligible" if trust_percentage >= 70 else "❌ Not Ready"
            st.metric("Credit Status", eligibility)
        
        # Progress towards eligibility
        st.progress(min(trust_percentage / 70, 1.0), text=f"Progress to Credit Eligibility: {min(trust_percentage, 70):.1f}/70%")
        
        # This reuses the gamification system but personalizes it
        self.show_gamification()
    
    def show_trust_score(self):
        """Show detailed trust score breakdown"""
        st.markdown('<h1 class="main-header">📊 My Trust Score</h1>', unsafe_allow_html=True)
        
        current_user = self.auth.get_current_user()
        if not current_user:
            st.error("Please login to view your trust score")
            return
            
        applicant = self.get_user_applicant_profile(current_user['id'])
        
        if not applicant:
            st.error("Profile not found")
            return
        
        # Trust score components
        behavioral = applicant.get('behavioral_score', 0) * 100
        social = applicant.get('social_score', 0) * 100
        digital = applicant.get('digital_score', 0) * 100
        overall = applicant.get('overall_trust_score', 0) * 100
        
        col1, col2 = st.columns([2, 1])
        
        with col1:
            # Trust score visualization
            fig = go.Figure(data=[
                go.Bar(name='Behavioral Trust', x=['Components'], y=[behavioral], marker_color='#1f77b4'),
                go.Bar(name='Social Trust', x=['Components'], y=[social], marker_color='#ff7f0e'),
                go.Bar(name='Digital Trust', x=['Components'], y=[digital], marker_color='#2ca02c')
            ])
            
            fig.update_layout(
                title='Trust Score Breakdown',
                barmode='group',
                yaxis_title='Score (%)',
                showlegend=True,
                height=400
            )
            
            st.plotly_chart(fig, use_container_width=True)
        
        with col2:
            st.metric("Overall Trust Score", f"{overall:.1f}%")
            
            # Individual components
            st.subheader("📊 Components")
            st.metric("🎯 Behavioral", f"{behavioral:.1f}%")
            st.metric("👥 Social", f"{social:.1f}%")
            st.metric("📱 Digital", f"{digital:.1f}%")
        
        # Improvement suggestions
        st.subheader("💡 Improvement Suggestions")
        
        if behavioral < 70:
            st.info("🎯 **Improve Behavioral Score**: Complete on-time payment missions and demonstrate financial discipline")
        if social < 70:
            st.info("👥 **Build Social Trust**: Get community endorsements and participate in group activities")
        if digital < 70:
            st.info("📱 **Enhance Digital Presence**: Increase digital transaction activity and maintain device stability")
        
        if overall >= 70:
            st.success("🎉 Congratulations! Your trust score qualifies you for credit assessment!")
    
    def show_apply_credit(self):
        """Credit application form for applicants"""
        st.markdown('<h1 class="main-header">💳 Apply for Credit</h1>', unsafe_allow_html=True)
        
        current_user = self.auth.get_current_user()
        if not current_user:
            st.error("Please login to apply for credit")
            return
            
        applicant = self.get_user_applicant_profile(current_user['id'])
        
        if not applicant:
            st.error("Profile not found")
            return
        
        trust_percentage = (applicant.get('overall_trust_score', 0) * 100)
        
        # Eligibility check
        if trust_percentage < 70:
            st.warning(f"⚠️ Your current trust score ({trust_percentage:.1f}%) is below the minimum threshold of 70% required for credit application.")
            st.info("Complete missions in 'My Journey' to improve your trust score and become eligible.")
            
            col1, col2 = st.columns(2)
            with col1:
                if st.button("🎮 Go to My Journey", use_container_width=True):
                    st.session_state.selected_page = "My Journey"
                    st.rerun()
            with col2:
                if st.button("📊 View Trust Score Details", use_container_width=True):
                    st.session_state.selected_page = "Trust Score"
                    st.rerun()
            return
        
        # Credit application form
        st.success(f"🎉 Congratulations! Your trust score of {trust_percentage:.1f}% qualifies you for credit assessment.")
        
        with st.form("credit_application"):
            st.subheader("💰 Credit Application Details")
            
            col1, col2 = st.columns(2)
            
            with col1:
                loan_amount = st.number_input("Requested Amount (₹)", min_value=1000, max_value=1000000, value=50000)
                loan_purpose = st.selectbox("Purpose", [
                    "Business expansion", "Working capital", "Equipment purchase",
                    "Education", "Medical expenses", "Home improvement", "Other"
                ])
                repayment_period = st.selectbox("Repayment Period", [
                    "3 months", "6 months", "12 months", "18 months", "24 months"
                ])
            
            with col2:
                existing_loans = st.selectbox("Existing Loans?", ["No", "Yes"])
                monthly_expenses = st.number_input("Monthly Expenses (₹)", min_value=0, value=10000)
                collateral = st.selectbox("Collateral Available?", ["No", "Yes - Property", "Yes - Vehicle", "Yes - Other"])
            
            additional_info = st.text_area("Additional Information", placeholder="Any additional details...")
            
            consent_terms = st.checkbox("I agree to the loan terms and conditions")
            consent_credit_check = st.checkbox("I authorize credit assessment and verification")
            
            if st.form_submit_button("Submit Credit Application", use_container_width=True):
                if not consent_terms or not consent_credit_check:
                    st.error("Please provide all required consents")
                else:
                    # Process credit application
                    with st.spinner("Processing your application..."):
                        time.sleep(3)  # Simulate processing
                        
                        # Run ML assessment
                        prediction_result = self.model.predict(applicant)
                        
                        # Update applicant status
                        conn = self.db.get_connection()
                        cursor = conn.cursor()
                        
                        cursor.execute("""
                            UPDATE applicants SET
                                credit_application_status = 'under_review',
                                credit_limit = ?,
                                risk_category = ?,
                                ml_prediction_score = ?,
                                updated_at = CURRENT_TIMESTAMP
                            WHERE id = ?
                        """, (
                            loan_amount if prediction_result['risk_category'] == 'Low Risk' else loan_amount * 0.7,
                            prediction_result['risk_category'],
                            prediction_result['confidence_score'],
                            applicant['id']
                        ))
                        
                        conn.commit()
                        conn.close()
                        
                        # Log application
                        self.db.log_consent(
                            applicant['id'],
                            'credit_application',
                            'loan_assessment',
                            True,
                            {
                                'loan_amount': loan_amount,
                                'loan_purpose': loan_purpose,
                                'repayment_period': repayment_period
                            }
                        )
                    
                    st.success("🎉 Application submitted successfully!")
                    st.info("You will receive a decision within 24-48 hours. Check your dashboard for updates.")
                    st.balloons()
    
    def show_all_applicants(self):
        """Show all applicants (admin view)"""
        if not self.auth.has_role('admin'):
            st.error("Access denied. Admin role required.")
            return
        
        st.markdown('<h1 class="main-header">👥 All Applicants</h1>', unsafe_allow_html=True)
        
        # This reuses the admin panel applicants table
        applicants = self.db.get_all_applicants()
        
        if applicants:
            st.subheader(f"📋 Total Applicants: {len(applicants)}")
            
            df = pd.DataFrame(applicants)
            df['trust_percentage'] = (df['overall_trust_score'] * 100).round(1)
            
            # Add filters
            col1, col2, col3 = st.columns(3)
            
            with col1:
                status_filter = st.selectbox("Filter by Status", 
                    ["All", "not_applied", "under_review", "approved", "rejected"])
            
            with col2:
                risk_filter = st.selectbox("Filter by Risk", 
                    ["All", "Low Risk", "Medium Risk", "High Risk"])
            
            with col3:
                trust_filter = st.slider("Minimum Trust Score (%)", 0, 100, 0)
            
            # Apply filters
            filtered_df = df.copy()
            
            if status_filter != "All":
                filtered_df = filtered_df[filtered_df['credit_application_status'] == status_filter]
            
            if risk_filter != "All":
                filtered_df = filtered_df[filtered_df['risk_category'] == risk_filter]
            
            filtered_df = filtered_df[filtered_df['trust_percentage'] >= trust_filter]
            
            st.dataframe(
                filtered_df[['name', 'phone', 'location', 'occupation', 'monthly_income', 
                           'trust_percentage', 'credit_application_status', 'risk_category', 'created_at']],
                use_container_width=True,
                column_config={
                    'trust_percentage': st.column_config.ProgressColumn(
                        'Trust Score %',
                        min_value=0,
                        max_value=100
                    )
                }
            )
        else:
            st.info("No applicants found. Use 'Load Sample Data' to add demo applicants.")


def main():
    """Main application entry point"""
    app = ZScoreApp()
    app.run()


if __name__ == "__main__":
    main()<|MERGE_RESOLUTION|>--- conflicted
+++ resolved
@@ -405,83 +405,16 @@
                     st.rerun()
             
             st.markdown("---")
-            
-            # Minimal demo controls for admin
-            if is_admin:
-                st.markdown("### Quick Actions")
-                
-                col1, col2 = st.columns(2)
-                with col1:
-                    if st.button("📋", help="Load sample data", use_container_width=True):
-                        self.db.add_sample_data()
-                        st.success("✓")
-                        time.sleep(0.5)
-                        st.rerun()
-                
-                with col2:
-                    if st.button("🗑️", help="Reset database", use_container_width=True):
-                        if st.session_state.get('confirm_reset'):
-                            from local_db import reset_database
-                            reset_database()
-                            st.success("✓")
-                            st.session_state.confirm_reset = False
-                            time.sleep(0.5)
-                            st.rerun()
-                        else:
-                            st.session_state.confirm_reset = True
-                            st.warning("Click again to confirm")
-            
-            elif is_applicant:
-                # Clean tips for applicants
-                st.markdown("### Tips")
-                st.info("💡 Complete missions to reach 70% trust score for credit eligibility.")
-            
-            # Version info at bottom
-            st.markdown("---")
-<<<<<<< HEAD
-            st.caption("Z-Score v1.0 • PSB Hackathon 2025")
-            
-            current_user = self.auth.get_current_user()
-            is_admin = current_user and current_user['role'] == 'admin'
-            is_applicant = current_user and current_user['role'] == 'applicant'
-            
-            # Common pages
-            pages = [("📊 Dashboard", "Dashboard")]
-            
-            if is_admin:
-                # Admin-specific pages
-                pages.extend([
-                    ("👤 New Applicant", "New Applicant"),
-                    ("🔍 Risk Assessment", "Risk Assessment"),
-                    ("👥 All Applicants", "All Applicants"),
-                    ("⚙️ Admin Panel", "Admin Panel")
-                ])
-            elif is_applicant:
-                # Applicant-specific pages
-                pages.extend([
-                    ("👤 My Profile", "My Profile"),
-                    ("🎮 My Journey", "My Journey"),
-                    ("� Trust Score", "Trust Score"),
-                    ("💳 Apply for Credit", "Apply for Credit")
-                ])
-            
-            # Common pages for all authenticated users
-            pages.extend([
+            st.subheader("🎯 Navigation")
+            
+            pages = [
+                ("📊 Dashboard", "Dashboard"),
+                ("👤 New Applicant", "New Applicant"),
+                ("🔍 Risk Assessment", "Risk Assessment"),
                 ("🎮 Gamification", "Gamification"),
-                ("📋 Compliance", "Compliance")
-            ])
-=======
-            st.subheader("Navigation")
-            
-            pages = [
-                ("Dashboard", "Dashboard"),
-                ("New Applicant", "New Applicant"),
-                ("Risk Assessment", "Risk Assessment"),
-                ("Gamification", "Gamification"),
-                ("Compliance", "Compliance"),
-                ("Admin Panel", "Admin Panel")
+                ("📋 Compliance", "Compliance"),
+                ("⚙️ Admin Panel", "Admin Panel")
             ]
->>>>>>> fe76cab1
             
             for page_label, page_key in pages:
                 if st.button(page_label, use_container_width=True):
@@ -490,16 +423,8 @@
             
             st.markdown("---")
             
-<<<<<<< HEAD
-            # Demo controls (admin only)
-            if is_admin:
-                st.subheader("🚀 Demo Controls")
-                if st.button("Load Sample Data", use_container_width=True):
-                    self.db.add_sample_data()
-                    st.success("Sample data loaded!")
-=======
             # Demo controls
-            st.subheader("Demo Controls")
+            st.subheader("🚀 Demo Controls")
             if st.button("Load Sample Data", use_container_width=True):
                 self.db.add_sample_data()
                 st.success("Sample data loaded!")
@@ -512,35 +437,11 @@
                     reset_database()
                     st.success("Database reset!")
                     st.session_state.confirm_reset = False
->>>>>>> fe76cab1
                     time.sleep(1)
                     st.rerun()
-                
-                if st.button("Reset Database", use_container_width=True):
-                    if st.session_state.get('confirm_reset'):
-                        from local_db import reset_database
-                        reset_database()
-                        st.success("Database reset!")
-                        st.session_state.confirm_reset = False
-                        time.sleep(1)
-                        st.rerun()
-                    else:
-                        st.session_state.confirm_reset = True
-                        st.warning("Click again to confirm reset")
-            elif is_applicant:
-                # Applicant help section
-                st.subheader("💡 Quick Tips")
-                st.info("""
-                **Build Your Trust Score:**
-                - Complete missions in 'My Journey'
-                - Provide accurate information
-                - Engage with financial literacy content
-                
-                **Get Credit Ready:**
-                - Reach 70% trust score
-                - Complete all profile sections
-                - Build alternative data history
-                """)
+                else:
+                    st.session_state.confirm_reset = True
+                    st.warning("Click again to confirm reset")
     
     def route_to_page(self, page: str):
         """Route to selected page"""
@@ -574,18 +475,26 @@
         # Clean metrics row
         applicants = self.db.get_all_applicants()
         
+        col1, col2, col3, col4 = st.columns(4)
+        
+        with col1:
+            st.metric("Total Applicants", len(applicants))
+        
+        with col2:
+            scored_applicants = [a for a in applicants if a.get('overall_trust_score', 0) > 0]
+            st.metric("Trust Scored", len(scored_applicants))
+        
+        with col3:
+            high_trust = [a for a in applicants if a.get('overall_trust_score', 0) > 0.7]
+            st.metric("High Trust (>70%)", len(high_trust))
+        
+        with col4:
+            applications = [a for a in applicants if a.get('credit_application_status') != 'not_applied']
+            st.metric("Credit Applications", len(applications))
+        
+        # Recent applications
         if applicants:
-<<<<<<< HEAD
-            col1, col2, col3, col4 = st.columns(4, gap="medium")
-            
-            with col1:
-                st.metric("👥 Total Users", len(applicants))
-            
-            with col2:
-                scored_applicants = [a for a in applicants if a.get('overall_trust_score', 0) > 0]
-                st.metric("📊 Scored", len(scored_applicants))
-=======
-            st.subheader("Recent Applications")
+            st.subheader("📋 Recent Applications")
             
             df = pd.DataFrame(applicants)
             df['trust_percentage'] = (df['overall_trust_score'] * 100).round(1)
@@ -607,71 +516,17 @@
         
         # Trust score distribution
         if scored_applicants:
-            st.subheader("Trust Score Distribution")
->>>>>>> fe76cab1
-            
-            with col3:
-                high_trust = [a for a in applicants if a.get('overall_trust_score', 0) > 0.7]
-                st.metric("✅ Eligible", len(high_trust))
-            
-            with col4:
-                applications = [a for a in applicants if a.get('credit_application_status') != 'not_applied']
-                st.metric("💳 Applications", len(applications))
-            
-            st.markdown("---")
-            
-            # Simplified recent activity
-            st.subheader("📈 Quick Overview")
-            
-            # Clean chart
-            df = pd.DataFrame(applicants)
-            if not df.empty:
-                # Trust score distribution
-                col1, col2 = st.columns(2)
-                
-                with col1:
-                    st.markdown("**Trust Score Distribution**")
-                    trust_scores = df['overall_trust_score'].dropna()
-                    if not trust_scores.empty:
-                        fig = px.histogram(
-                            x=trust_scores * 100,
-                            nbins=10,
-                            title="",
-                            color_discrete_sequence=['#667eea']
-                        )
-                        fig.update_layout(
-                            height=300,
-                            showlegend=False,
-                            paper_bgcolor='rgba(0,0,0,0)',
-                            plot_bgcolor='rgba(0,0,0,0)',
-                            margin=dict(l=0, r=0, t=0, b=0),
-                            xaxis_title="Trust Score (%)",
-                            yaxis_title="Count"
-                        )
-                        st.plotly_chart(fig, use_container_width=True)
-                
-                with col2:
-                    st.markdown("**Recent Applications**")
-                    recent = df.head(5)[['name', 'location', 'overall_trust_score']]
-                    for _, row in recent.iterrows():
-                        score = int(row['overall_trust_score'] * 100) if pd.notna(row['overall_trust_score']) else 0
-                        status_class = "status-high" if score >= 70 else "status-medium" if score >= 50 else "status-low"
-                        
-                        st.markdown(f"""
-                        <div class="card" style="margin: 0.5rem 0; padding: 0.8rem;">
-                            <strong>{row['name']}</strong><br>
-                            <small>📍 {row['location']}</small>
-                            <span class="{status_class}" style="float: right;">{score}%</span>
-                        </div>
-                        """, unsafe_allow_html=True)
-        else:
-            # Clean empty state
-            st.markdown("""
-            <div style="text-align: center; padding: 3rem; color: #7f8c8d;">
-                <h3>Welcome to Z-Score</h3>
-                <p>No applicants yet. Start by creating an account or loading sample data.</p>
-            </div>
-            """, unsafe_allow_html=True)
+            st.subheader("📊 Trust Score Distribution")
+            
+            trust_scores = [a.get('overall_trust_score', 0) * 100 for a in scored_applicants]
+            
+            fig = px.histogram(
+                x=trust_scores,
+                nbins=20,
+                title="Distribution of Trust Scores",
+                labels={'x': 'Trust Score (%)', 'y': 'Number of Applicants'}
+            )
+            st.plotly_chart(fig, use_container_width=True)
     
     def show_new_applicant(self):
         """New applicant registration page"""
@@ -861,27 +716,12 @@
             st.plotly_chart(fig, use_container_width=True)
         
         with col2:
-<<<<<<< HEAD
             st.subheader("📋 Applicant Details")
-            st.write(f"**Phone:** {applicant.get('phone', 'Not provided')}")
-            st.write(f"**Age:** {applicant.get('age', 'Not provided')}")
-            st.write(f"**Location:** {applicant.get('location', 'Not provided')}")
-            st.write(f"**Occupation:** {applicant.get('occupation', 'Not provided')}")
-            
-            # Safe formatting for monthly income
-            monthly_income = applicant.get('monthly_income')
-            if monthly_income is not None and monthly_income > 0:
-                st.write(f"**Monthly Income:** ₹{monthly_income:,.0f}")
-            else:
-                st.write("**Monthly Income:** Not provided")
-=======
-            st.subheader("Applicant Details")
             st.write(f"**Phone:** {applicant['phone']}")
             st.write(f"**Age:** {applicant['age']}")
             st.write(f"**Location:** {applicant['location']}")
             st.write(f"**Occupation:** {applicant['occupation']}")
             st.write(f"**Monthly Income:** ₹{applicant['monthly_income']:,.0f}")
->>>>>>> fe76cab1
         
         # ML Prediction
         st.subheader("AI Risk Assessment")
